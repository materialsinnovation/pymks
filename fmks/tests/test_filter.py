--- conflicted
+++ resolved
@@ -4,14 +4,11 @@
 import numpy as np
 
 from toolz import pipe
+import dask.array as da
+
 from fmks.func import dafft, daifft
 from fmks.localization import fit, coeff_to_real
-<<<<<<< HEAD
-from fmks.bases import primitive_basis
-import dask.array as da
-=======
 from fmks.bases.primitive import primitive_basis
->>>>>>> 9b1ac375
 
 
 def _filter(data):
