--- conflicted
+++ resolved
@@ -2,13 +2,8 @@
 """
 
 import numpy as np
-<<<<<<< HEAD
 import dask.array as da
-
-from fmks.bases import primitive_basis
-=======
 from fmks.bases.primitive import primitive_basis
->>>>>>> 9b1ac375
 from fmks.localization import fit
 
 
