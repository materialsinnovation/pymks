--- conflicted
+++ resolved
@@ -3,7 +3,6 @@
   - conda-forge
 dependencies:
   - python=3.7
-<<<<<<< HEAD
   - sfepy
   - scipy
   - dask
@@ -16,19 +15,4 @@
   - pytest-cov
   - notebook
   - dask-ml
-  - nbval
-=======
-  - sfepy=2019.4
-  - scipy=1.4.1
-  - dask=2.10.1
-  - scikit-learn=0.22.1
-  - toolz=0.10.0
-  - coverage=4.5.4
-  - matplotlib=3.1.3
-  - numpy=1.18.1
-  - pytest=5.3.5
-  - pytest-cov=2.8.1
-  - notebook=6.0.3
-  - dask-ml=1.2.0
-  - nbval=0.9.5
->>>>>>> 2cafe882
+  - nbval