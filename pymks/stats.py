--- conflicted
+++ resolved
@@ -22,15 +22,14 @@
     >>> basis = DiscreteIndicatorBasis(n_states=n_states)
     >>> X_ = basis.discretize(X)
     >>> X_auto = autocorrelate(X_)
-    >>> X_test = np.array([[[0., 0., 0., 0., 0.],
-    ...                   [0., 0., 0., 0., 0.],
-    ...                   [0., 0., 1./9, 0., 0.],
-    ...                   [0., 0., 0., 0., 0.],
-    ...                   [0., 0., 0., 0., 0.]]])
+    >>> X_test = np.array([[[0., 0., 0.],
+    ...                   [0., 1./9, 0.],
+    ...                   [0., 0., 0.]]])
     >>> assert(np.allclose(np.real_if_close(X_auto[0, ..., 1]), X_test[0]))
     """
     s = Fkernel_shape(X_, periodic_axes)
-    return Correlation(X_, Fkernel_shape=s).convolve(X_) / normalize(X_, s)
+    corr = Correlation(X_, Fkernel_shape=s).convolve(X_)
+    return truncate(corr, X_.shape[:-1]) / normalize(X_, s)
 
 
 def crosscorrelate(X_, periodic_axes=[]):
@@ -88,7 +87,8 @@
                        Fkernel_shape=s).convolve(np.roll(X_, i,
                                                          axis=-1)) for i
            in range(1, Niter + 1)]
-    return np.concatenate(tmp, axis=-1)[..., :Nslice] / normalize(X_, s)
+    corr = np.concatenate(tmp, axis=-1)[..., :Nslice]
+    return truncate(corr, X_.shape[:-1]) / normalize(X_, s)
 
 
 def normalize(X_, Fkernel_shape):
@@ -101,8 +101,8 @@
     >>> X_ = np.zeros((1, Nx, Ny, 1))
     >>> Fkernel_shape = np.array((2 * Nx, Ny))
     >>> norm =  normalize(X_, Fkernel_shape)
-    >>> assert norm.shape == (1, 2 * Nx, Ny, 1)
-    >>> assert np.allclose(norm[0, Nx, Ny / 2, 0], 25)
+    >>> assert norm.shape == (1, Nx, Ny, 1)
+    >>> assert np.allclose(norm[0, Nx / 2, Ny / 2, 0], 25)
 
     Args:
       X_: discretized microstructure (array)
@@ -116,7 +116,7 @@
     else:
         ones = np.ones(X_.shape)
         corr = Correlation(ones, Fkernel_shape=Fkernel_shape)
-        return corr.convolve(ones)
+        return truncate(corr.convolve(ones), X_.shape[:-1])
 
 
 def Fkernel_shape(X_, periodic_axes):
@@ -126,7 +126,7 @@
     >>> Nx = Ny = 5
     >>> X_ = np.zeros((1, Nx, Ny, 1))
     >>> periodic_axes = [1]
-    >>> assert(Fkernel_shape(X_, periodic_axes=periodic_axes), [8, 5])
+    >>> assert (Fkernel_shape(X_, periodic_axes=periodic_axes) == [8, 5]).all()
 
     Args:
       X_ : microstructure funciton
@@ -137,14 +137,10 @@
 
     """
     axes = np.arange(len(X_.shape) - 2) + 1
-<<<<<<< HEAD
-    a = np.ones(len(axes), dtype=float) * 1.98
+    a = np.ones(len(axes), dtype=float) * 1.75
     a[list(periodic_axes)] = 1
     return (np.array(X_.shape)[axes] * a).astype(int)
-=======
-    a = np.ones(len(axes), dtype=float) * 1.6
-    a[periodic_axes] = 1
-    return (np.array(X_.shape)[axes] * a).astype(int)
+
 
 def truncate(a, shape):
     """
@@ -170,9 +166,15 @@
     >>> assert (truncate(a, (2, 2, 1)) == [[[28], [31]], [[40], [43]]]).all()
 
     """
-    s = np.array(shape)
-    index0 = (np.array(a.shape) - s + 1) / 2
-    index1 = index0 + s
-    multi_slice = tuple(slice(index0[ii], index1[ii]) for ii in range(len(s)))
-    return a[multi_slice]
->>>>>>> 571a978f
+    ashape = np.array(a.shape)
+    n = len(shape)
+    newshape = ashape.copy()
+    newshape[:n] = shape
+    print 'a.shape', a.shape
+    print 'newshape', newshape
+    index0 = (np.array(a.shape) - newshape + 1) / 2
+    index1 = index0 + newshape
+    print 'index0', index0
+    print 'index1', index1
+    multi_slice = tuple(slice(index0[ii], index1[ii]) for ii in range(n))
+    return a[multi_slice]