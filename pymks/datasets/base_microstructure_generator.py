import numpy as np
from ..bases.imag_ffts import _ImagFFTBasis


class _BaseMicrostructureGenerator(_ImagFFTBasis):
    def __init__(self, n_samples=1, size=(21, 21),
                 n_phases=2, grain_size=None, seed=3, volume_fraction=None,
                 percent_variance=None):
        """
        Instantiate a MicrostructureGenerator.

        Args:
          n_samples (int): number of samples to be generated
          size (tuple): size of samples
          n_phases (int): number of phases in microstructures
          grain_size (tuple): size of the grain_size in the microstructure
          seed (int): seed for random number generator
          volume_fraction (tuple): the percent volume fraction for each phase.
          percent_variance (tuple): the percent variance for each value of
              volume_fraction. For example volume_fraction=(0.5, 0.5) and
              percent_variance=0.01 would be a 50 +/- 1 percent volume
              fractions for both values.

        Returns:
          n_samples number of a periodic random microstructure with size equal
          to size and with n_phases number of phases.
        """
        self._axes = np.arange(len(size)) + 1
        self.n_samples = n_samples
        self.size = size
        self.n_phases = n_phases
        self.grain_size = grain_size
        if self.grain_size is None:
            self.grain_size = np.array(size) / 2
        np.random.seed(seed)
<<<<<<< HEAD
        super(_BaseMicrostructureGenerator, self).__init__()
=======
        self.volume_fraction = volume_fraction
        if self.volume_fraction is not None:
            if len(self.volume_fraction) != self.n_phases:
                raise RuntimeError(('n_phases and lenth of volume_fraction' +
                                   ' must be the same'))
            cum_frac = np.cumsum(volume_fraction)
            if not np.allclose(cum_frac[-1], 1):
                raise RuntimeError("volume fractions do not add up to 1")
            if percent_variance is None:
                percent_variance = 0.
            self.percent_variance = percent_variance
            min_frac = cum_frac[0] - percent_variance
            max_frac = cum_frac[-2] + percent_variance
            if max_frac > 1 or min_frac < 0:
                raise RuntimeError(('percent_variance cannot extend' +
                                    'volume_fraction values beyond 0 or 1'))
>>>>>>> 707e171c

    def generate(self):
        raise NotImplementedError<|MERGE_RESOLUTION|>--- conflicted
+++ resolved
@@ -33,9 +33,6 @@
         if self.grain_size is None:
             self.grain_size = np.array(size) / 2
         np.random.seed(seed)
-<<<<<<< HEAD
-        super(_BaseMicrostructureGenerator, self).__init__()
-=======
         self.volume_fraction = volume_fraction
         if self.volume_fraction is not None:
             if len(self.volume_fraction) != self.n_phases:
@@ -52,7 +49,7 @@
             if max_frac > 1 or min_frac < 0:
                 raise RuntimeError(('percent_variance cannot extend' +
                                     'volume_fraction values beyond 0 or 1'))
->>>>>>> 707e171c
+        super(_BaseMicrostructureGenerator, self).__init__()
 
     def generate(self):
         raise NotImplementedError