import matplotlib.colors as colors
import matplotlib.pyplot as plt
from mpl_toolkits.mplot3d import Axes3D
from mpl_toolkits.axes_grid1 import make_axes_locatable
from sklearn.learning_curve import learning_curve
from .stats import _auto_correlations
from .stats import _cross_correlations
import numpy as np
import warnings

warnings.filterwarnings("ignore")
plt.style.library['ggplot']['text.color'] = '#555555'
plt.style.use('ggplot')


def _set_colors():
    """
    Helper function used to set the color map.
    """
    HighRGB = np.array([26, 152, 80]) / 255.
    MediumRGB = np.array([255, 255, 191]) / 255.
    LowRGB = np.array([0, 0, 0]) / 255.
    cdict = _set_cdict(HighRGB, MediumRGB, LowRGB)
    plt.register_cmap(name='PyMKS', data=cdict)
    plt.set_cmap('PyMKS')


def _get_response_cmap():
    """
    Helper function used to set the response color map.

    Returns:
        dictionary with colors and localizations on color bar.
    """
    HighRGB = np.array([26, 152, 80]) / 255.
    MediumRGB = np.array([255, 255, 191]) / 255.
    LowRGB = np.array([0, 0, 0]) / 255.
    cdict = _set_cdict(HighRGB, MediumRGB, LowRGB)
    return colors.LinearSegmentedColormap('coeff_cmap', cdict, 256)


def _get_microstructure_cmap():
    """
    Helper function used to set the microstructure color map.

    Returns:
        dictionary with colors and microstructure on color bar.
    """

    HighRGB = np.array([229, 229, 229]) / 255.
    MediumRGB = np.array([114.5, 114.5, 114.5]) / 255.
    LowRGB = np.array([0, 0, 0]) / 255.
    cdict = _set_cdict(HighRGB, MediumRGB, LowRGB)
    return colors.LinearSegmentedColormap('micro_cmap', cdict, 256)


def _get_diff_cmap():
    """
    Helper function used to set the difference color map.

    Returns:
        dictionary with colors and localizations on color bar.
    """
    HighRGB = np.array([118, 42, 131]) / 255.
    MediumRGB = np.array([255, 255, 191]) / 255.
    LowRGB = np.array([0, 0, 0]) / 255.
    cdict = _set_cdict(HighRGB, MediumRGB, LowRGB)
    return colors.LinearSegmentedColormap('diff_cmap', cdict, 256)


def _grid_matrix_cmap():
    """
    Helper function used to set the grid matrix color map.

    Returns:
        dictionary with colors and localizations on color bar.
    """
    HighRGB = np.array([255, 255, 255]) / 255.
    MediumRGB = np.array([150, 150, 150]) / 255.
    LowRGB = np.array([0, 0, 0]) / 255.
    cdict = _set_cdict(HighRGB, MediumRGB, LowRGB)
    return colors.LinearSegmentedColormap('diff_cmap', cdict, 256)


def _set_cdict(HighRGB, MediumRGB, LowRGB):
    """
    Helper function used to set color map from 3 RGB values.

    Args:
        HighRGB: RGB with highest values
        MediumRGB: RGB with medium values
        LowRGB: RGB with lowest values

    Returns:
        dictionary with colors and localizations on color bar.
    """
    cdict = {'red': ((0.0, LowRGB[0], LowRGB[0]),
                     (0.5, MediumRGB[0], MediumRGB[0]),
                     (1.0, HighRGB[0], HighRGB[0])),

             'green': ((0.0, LowRGB[1], LowRGB[1]),
                       (0.5, MediumRGB[1], MediumRGB[1]),
                       (1.0, HighRGB[1], HighRGB[1])),

             'blue': ((0.0, LowRGB[2], LowRGB[2]),
                      (0.5, MediumRGB[2], MediumRGB[2]),
                      (1.0, HighRGB[2], HighRGB[2]))}

    return cdict


def _get_coeff_cmap():
    """
    Helper function used to set the influence coefficients color map.

    Returns
    """
    HighRGB = np.array([244, 109, 67]) / 255.
    MediumRGB = np.array([255, 255, 191]) / 255.
    LowRGB = np.array([0, 0, 0]) / 255.
    cdict = _set_cdict(HighRGB, MediumRGB, LowRGB)
    return colors.LinearSegmentedColormap('coeff_cmap', cdict, 256)


def _get_color_list(n_sets):
    """
    color list for dimensionality reduction plots

    Args:
        n_sets: number of dataset

    Returns:
        list of colors for n_sets
    """
    color_list = ['#1a9850', '#f46d43', '#1f78b4', '#e31a1c',
                  '#6a3d9a', '#b2df8a', '#fdbf6f', '#a6cee3',
                  '#fb9a99', '#cab2d6', '#ffff99', '#b15928']

    return color_list[:n_sets]


def draw_coeff(coeff, fontsize=15, figsize=None):
    """
    Visualize influence coefficients.

    Args:
        coeff (ND array): influence coefficients with dimensions (x, y,
            n_states)
        fontsize (int, optional): values used for the title font size
    """
    plt.close('all')
    coeff_cmap = _get_coeff_cmap()
    n_coeff = coeff.shape[-1]
    titles = [r'Influence Coefficients $l = %s$' % ii for ii
              in np.arange(n_coeff)]
    _draw_fields(np.rollaxis(coeff, -1, 0), coeff_cmap,
                 fontsize=fontsize, titles=titles, figsize=figsize)


def draw_microstructure_strain(microstructure, strain):
    """
    Draw microstructure and its associated strain

    Args:
        microstructure (2D array): numpy array with dimensions (x, y)
        strain (2D array): numpy array with dimensions (x, y)
    """
    plt.close('all')
    cmap = _get_response_cmap()
    fig = plt.figure(figsize=(8, 4))
    ax0 = plt.subplot(1, 2, 1)
    ax0.imshow(microstructure.swapaxes(0, 1), cmap=_get_microstructure_cmap(),
               interpolation='none')
    ax0.set_xticks(())
    ax0.set_yticks(())
    ax1 = plt.subplot(1, 2, 2)
    im1 = ax1.imshow(strain.swapaxes(0, 1), cmap=cmap, interpolation='none')
    ax1.set_xticks(())
    ax1.set_yticks(())
    ax1.set_title(r'$\mathbf{\varepsilon_{xx}}$', fontsize=25)
    ax0.set_title('Microstructure', fontsize=20)
    fig.subplots_adjust(right=0.8)
    cbar_ax = fig.add_axes([1.0, 0.05, 0.05, 0.9])
    fig.colorbar(im1, cax=cbar_ax)
    plt.tight_layout()
    plt.show()


def draw_microstructures(*microstructures):
    """
    Draw microstructures

    Args:
        microstructures (3D array): numpy array with dimensions (n_samples, x,
            y)
    """
    cmap = _get_microstructure_cmap()
    titles = [' ' for s in np.arange(microstructures[0].shape[0])]
    _draw_fields(microstructures[0], cmap, 10, titles)


def draw_strains(strains, labels=None, fontsize=15):
    """
    Draw strain fields

    Args:
        strains (3D array): numpy arrays with dimensions (n_samples, x, y)
        labels (list, str, optional): titles for strain fields
        fontsize (int, optional): title font size
    """
    cmap = _get_response_cmap()
    if labels is None:
        labels = [' ' for s in strains]
    _draw_fields(strains, cmap, fontsize, labels)


def draw_concentrations(concentrations, labels=None, fontsize=15):
    """Draw comparison fields

    Args:
        concentrations (list): numpy arrays with dimensions (x, y)
        labels (list): titles for concentrations
        fontsize (int): used for the title font size
    """
    if labels is None:
        labels = [" " for s in concentrations]
    cmap = _get_response_cmap()
    _draw_fields(concentrations, cmap, fontsize, labels)


def draw_strains_compare(strain_FEM, strain_MKS, fontsize=20):
    """Draw comparison of strain fields.

    Args:
        strain_FEM (2D array): strain field with dimensions (x, y) from finite
            element
        strain_MKS (2D array): strain fieldwith dimensions (x, y) from MKS
        fontsize (int, optional): scalar values used for the title font size
    """
    cmap = _get_response_cmap()
    titles = ['Finite Element', 'MKS']
    titles_ = [r'$\mathbf{\varepsilon_{xx}}$ - %s' % title for title in titles]
    _draw_fields((strain_FEM, strain_MKS), cmap, fontsize, titles_)


def draw_concentrations_compare(concentrations, labels, fontsize=15):
    """Draw comparesion of concentrations.

    Args:
        concentrations (3D array): list of difference arrays with dimensions
            (x, y)
        labels (list, str): list of titles for difference arrays
        fontsize (int, optional): scalar values used for the title font size
    """
    cmap = _get_response_cmap()
    _draw_fields(concentrations, cmap, fontsize, labels)


def draw_differences(differences, labels=None, fontsize=15):
    """Draw differences in predicted response fields.

    Args:
        differences (list, 2D arrays): list of difference arrays with
            dimesions (x, y).
        labels (list, str, optional): titles for difference arrays
        fontsize (int, optional): scalar values used for the title font size
    """
    cmap = _get_diff_cmap()
    if labels is None:
        labels = [' ' for s in differences]
    _draw_fields(differences, cmap, fontsize, labels)


def _draw_fields(fields, field_cmap, fontsize, titles, figsize=None):
    """
    Helper function used to draw fields.

    Args:
        fields - iterable object with 2D numpy arrays
        field_cmap - color map for plot
        fontsize - font size for titles and color bar text
        titles - titles for plot
    """
    plt.close('all')
    vmin = np.min(fields)
    vmax = np.max(fields)
    n_fields = len(fields)
    if titles is not None:
        n_titles = len(titles)
        if n_fields != n_titles:
            raise RuntimeError(
                "number of plots does not match number of labels.")
    plt.close('all')
    if figsize is None:
        figsize = (1, n_fields)
    fig, axs = plt.subplots(figsize[0], figsize[1],
                            figsize=(figsize[1] * 4, figsize[0] * 4))

    # xdim = 5
    # ydim = np.int64(np.ceil(n_fields/np.float64(xdim)))

    # if n_fields < 5:
    #     xdim = n_fields
    
    # fig, axs = plt.subplots(ydim, xdim, figsize=(xdim * 4, ydim * 4))


    if n_fields > 1:
        for field, ax, title in zip(fields, axs.flat, titles):
            im = ax.imshow(field.swapaxes(0, 1),
                           cmap=field_cmap, interpolation='none',
                           vmin=vmin, vmax=vmax)
            ax.set_xticks(())
            ax.set_yticks(())
            ax.set_title(title, fontsize=fontsize)
    else:
        im = axs.imshow(fields[0].swapaxes(0, 1), cmap=field_cmap,
                        interpolation='none', vmin=vmin, vmax=vmax)
        axs.set_xticks(())
        axs.set_yticks(())
        axs.set_title(titles[0], fontsize=fontsize)
    fig.subplots_adjust(right=0.8)
    cbar_ax = fig.add_axes([1.0, 0.05, 0.05, 0.9])
    cbar_font = np.floor(0.8 * fontsize)
    cbar_ax.tick_params(labelsize=cbar_font)
    cbar_ax.yaxis.set_offset_position('right')
    fig.colorbar(im, cax=cbar_ax)
    plt.tight_layout()
    plt.rc('font', **{'size': str(cbar_font)})
    plt.show()


def draw_gridscores(grid_scores, param, score_label=None, colors=None,
                    data_labels=None, param_label=None, fontsize=20):
    """
    Visualize the score values and standard deviations from grids
    scores result from GridSearchCV while varying 1 parameters.

    Args:
        grid_scores (list, grid_scores): `grid_scores_` attribute from
            GridSearchCV
        param (list, str): parameters used in grid_scores
        score_label (str): label for score value axis
        colors (list): colors used for this specified parameter
        param_label (list): parameter titles to appear on plot
    """
    plt.close('all')
    if type(grid_scores[0]) is not list:
        grid_scores = [grid_scores]
    if data_labels is None:
        data_labels = [None for l in range(len(grid_scores))]
    if score_label is None:
        score_label = ''
    if param_label is None:
        param_label is ''
    if colors is None:
        colors = _get_color_list(len(grid_scores))
    if len(grid_scores) != len(data_labels) or len(data_labels) != len(colors):
        raise RuntimeError(
            "grid_scores, colors, and param_lables must have the same length.")
    mins, maxes = [], []
    for grid_score, data_label, color in zip(grid_scores, data_labels, colors):
        tmp = [[params[param], mean_score, scores.std()]
               for params, mean_score, scores in grid_score]
        _param, errors, stddev = list(zip(*tmp))
        _mins = np.array(errors) - np.array(stddev)
        _maxes = np.array(errors) + np.array(stddev)
        plt.fill_between(_param, _mins, _maxes, alpha=0.1,
                         color=color)
        plt.plot(_param, errors, 'o-', color=color, label=data_label,
                 linewidth=2)
        mins.append(min(_mins))
        maxes.append(max(_maxes))
    if data_labels[0] is not None:
        plt.legend(bbox_to_anchor=(1.05, 1), loc=2, borderaxespad=0.,
                   fontsize=15)
    _min, _max = min(mins), max(maxes)
    y_epsilon = (_max - _min) * 0.05
    plt.ylim((_min - y_epsilon, _max + y_epsilon))
    plt.ticklabel_format(style='sci', axis='y')
    plt.ylabel(score_label, fontsize=fontsize)
    plt.xlabel(param_label, fontsize=fontsize)
    plt.show()


def draw_gridscores_matrix(grid_scores, params, score_label=None,
                           param_labels=None):
    """
    Visualize the score value matrix and standard deviation matrix from grids
    scores result from GridSearchCV while varying two parameters.

    Args:
        grid_scores (list): `grid_scores_` attribute from GridSearchCV
        params (list): two parameters used in grid_scores
        score_label (str): label for score value axis
        param_labels (list): parameter titles to appear on plot
    """
    plt.close('all')
    if score_label is None:
        score_label = 'R-Squared'
    if param_labels is None:
        param_labels = ['', '']
    tmp = [[params, mean_score, scores.std()]
           for parameters, mean_score, scores in grid_scores.grid_scores_]
    param, means, stddev = list(zip(*tmp))
    param_range_0 = grid_scores.param_grid[params[0]]
    param_range_1 = grid_scores.param_grid[params[1]]
    mat_size = (len(param_range_1), len(param_range_0))
    fig, axs = plt.subplots(1, 2, figsize=(10, 5))
    matrices = np.concatenate((np.array(means).reshape(mat_size)[None],
                               np.array(stddev).reshape(mat_size)[None]))
    X_cmap = _grid_matrix_cmap()
    x_label = param_labels[0]
    y_label = param_labels[1]
    plot_title = [score_label, 'Standard Deviation']
    for ax, label, matrix, title in zip(axs, param_labels,
                                        np.swapaxes(matrices, -1, -2),
                                        plot_title):
        ax.set_xticklabels(param_range_0, fontsize=12)
        ax.set_yticklabels(param_range_1, fontsize=12)
        ax.set_xticks(np.arange(len(param_range_0)))
        ax.set_yticks(np.arange(len(param_range_0)))
        ax.set_xlabel(x_label, fontsize=14)
        ax.set_ylabel(y_label, fontsize=14)
        ax.grid(False)
        im = ax.imshow(np.swapaxes(matrix, 0, 1),
                       cmap=X_cmap, interpolation='none')
        ax.set_title(title, fontsize=22)
        divider = make_axes_locatable(ax)
        cbar_ax = divider.append_axes("right", size="10%", pad=0.05)
        cbar = plt.colorbar(im, cax=cbar_ax)
        cbar.ax.tick_params(labelsize=12)
        fig.subplots_adjust(right=1.2)
    plt.show()


def draw_component_variance(variance):
    """
    Visualize the percent variance as a function of components.

    Args:
        variance (list): variance ratio explanation from dimensional
            reduction technique.
    """
    plt.close('all')
    n_components = len(variance)
    x = np.arange(1, n_components + 1)
    plt.plot(x, np.cumsum(variance * 100), 'o-', color='#1a9641', linewidth=2)
    plt.xlabel('Number of Components', fontsize=15)
    plt.xlim(0, n_components + 1)
    plt.ylabel('Percent Variance', fontsize=15)
    plt.show()


<<<<<<< HEAD
def draw_components(datasets, labels, title=None, component_labels=None,
                    view_angles=None,legend_outside=None,fig_size=None):
=======
def draw_components(datasets, labels, title=None, component_labels=None,time=None):
>>>>>>> 771aabe4
    """
    Visualize low dimensional representations of microstructures.

    Args:
        datasets (list, 2D arrays): low dimensional data with dimensions
            [n_samplles, n_componts]. The length of n_components must be 2 or
            3.
        labels (list, str): list of labes for each of each array datasets
        title: main title for plot
        component_labels: labels for components
        view_angles (int,int): the elevation and azimuth angles of the axes to rotate the axes.
        legend_outside : specify to move legend box outside the main plot domain
        figsize: (width, height) figure size in inches
    """
    plt.close('all')
    if title is None:
        title = 'Low Dimensional Representation'
    n_components = np.array(datasets[0][-1].shape)
    print n_components
    if component_labels is None:
        component_labels = range(1, n_components + 1)
        if (time is True):
            component_labels = range(1, 4)
    if len(datasets) != len(labels):
        raise RuntimeError('datasets and labels must have the same length')
    if n_components != len(component_labels) and (time is None):
        raise RuntimeError('number of components and component_labels must'
                           ' have the same length')
<<<<<<< HEAD
    if n_components[-1] == 2:
        _draw_components_2D(datasets, labels, title, component_labels[:2],
                            legend_outside,fig_size)
=======
    if n_components[-1] == 2 and (time is None):
        _draw_components_2D(datasets, labels, title, component_labels[:2])
    elif n_components[-1] == 2 and (time is True):
        _draw_components_2D_time(datasets,labels,title,component_labels)
>>>>>>> 771aabe4
    elif n_components[-1] == 3:
        _draw_components_3D(datasets, labels, title, component_labels,
                           view_angles,legend_outside,fig_size)
    else:
        raise RuntimeError("n_components must be 2 or 3.")


def _draw_components_2D(X, labels, title, component_labels,
                        legend_outside,fig_size):
    """
    Helper function to plot 2 components.

    Args:
        X: Arrays with low dimensional data
        labels: labels for each of the low dimensional arrays
    """
    n_sets = len(X)
    color_list = _get_color_list(n_sets)
    if fig_size is not None:
        fig = plt.figure(figsize=(fig_size[0], fig_size[1]))
    else:
        fig = plt.figure()
    ax = fig.add_subplot(111)
    ax.set_xlabel('Component ' + str(component_labels[0]), fontsize=15)
    ax.set_ylabel('Component ' + str(component_labels[1]), fontsize=15)
    X_array = np.concatenate(X)
    x_min, x_max = [np.min(X_array[:, 0]), np.max(X_array[:, 0])]
    y_min, y_max = [np.min(X_array[:, 1]), np.max(X_array[:, 1])]
    x_epsilon = (x_max - x_min) * 0.05
    y_epsilon = (y_max - y_min) * 0.05
    ax.set_xlim([x_min - x_epsilon, x_max + x_epsilon])
    ax.set_ylim([y_min - y_epsilon, y_max + y_epsilon])
    for label, pts, color in zip(labels, X, color_list):
        ax.plot(pts[:, 0], pts[:, 1], 'o', color=color, label=label)
<<<<<<< HEAD
#    plt.legend(bbox_to_anchor=(1.05, 1), loc=2, borderaxespad=0., fontsize=15)
    lg = plt.legend(loc=1, borderaxespad=0., fontsize=15)
    if legend_outside is not None:
        lg = plt.legend(bbox_to_anchor=(1.05, 1.0), loc=2, borderaxespad=0., fontsize=15)
    lg.draggable()
=======
    ##################ADDED################# 
        print "started"   
        data_labels=['{0}'.format(i) for i in range(len(pts))]
        counter=0
        for data_label, x, y in zip(data_labels,pts[:, 0], pts[:, 1]):
          if counter%10==0:
            plt.annotate(data_label,xy=(x,y),bbox=dict(boxstyle='round,pad=0.9',fc='white',alpha=0.5))
          counter+=1
        print "finished"
    ########################################
    plt.legend(bbox_to_anchor=(1.05, 1), loc=2, borderaxespad=0., fontsize=15)
>>>>>>> 771aabe4
    plt.title(title, fontsize=20)
    plt.show()

def _draw_components_2D_time(X, labels, title, component_labels):
    """
    Helper function to plot 2 components.

    Args:
        X: Arrays with low dimensional data
        labels: labels for each of the low dimensional arrays
    """
    n_sets = len(X)
    color_list = _get_color_list(n_sets)
    fig = plt.figure(figsize=(17,10))
    ax = fig.add_subplot(221,projection='3d')
    ax2 = fig.add_subplot(222)
    ax3 = fig.add_subplot(223)
    ax4 = fig.add_subplot(224)
    
    
    ax.set_xlabel('Component ' + str(component_labels[0]), fontsize=12)
    ax.set_ylabel('Component ' + str(component_labels[1]), fontsize=12)
    ax.set_zlabel('Time (fs)', fontsize=12)
    
    ax2.set_xlabel('Component ' + str(component_labels[0]), fontsize=12)
    ax2.set_ylabel('Component ' + str(component_labels[1]), fontsize=12)
    
    ax3.set_xlabel('Time', fontsize=12)
    ax3.set_ylabel('Component ' + str(component_labels[0]), fontsize=12)
    
    ax4.set_xlabel('Time', fontsize=12)
    ax4.set_ylabel('Component ' + str(component_labels[1]), fontsize=12)
    
    time = X[-1]
    X = X[0:2]
    X_array = np.concatenate(X)
    
    x_min, x_max = [np.min(X_array[:, 0]), np.max(X_array[:, 0])]
    y_min, y_max = [np.min(X_array[:, 1]), np.max(X_array[:, 1])]
    z_min, z_max = [np.min(time[:]), np.max(time[:])]
    x_epsilon = (x_max - x_min) * 0.05
    y_epsilon = (y_max - y_min) * 0.05
    ax.set_xlim([x_min - x_epsilon, x_max + x_epsilon])
    ax.set_ylim([y_min - y_epsilon, y_max + y_epsilon])
    ax.set_zlim([z_min,z_max])
    ax2.set_xlim([x_min - x_epsilon, x_max + x_epsilon])
    ax2.set_ylim([y_min - y_epsilon, y_max + y_epsilon])
    ax3.set_ylim([x_min - x_epsilon, x_max + x_epsilon])
    ax3.set_xlim([z_min,z_max])
    ax4.set_ylim([y_min - y_epsilon, y_max + y_epsilon])
    ax4.set_xlim([z_min,z_max])
    
    for label, pts, color in zip(labels, X, color_list):
        ax.plot(pts[:, 0], pts[:, 1], time[:], 'o', color=color, label=label)
        ax2.plot(pts[:, 0], pts[:, 1], 'o', color=color, label=label)
        ax3.plot(time[:], pts[:, 0], 'o', color=color, label=label)
        ax4.plot(time[:], pts[:, 1], 'o', color=color, label=label)
        
    ##################ADDED################# 
    '''
        print "started"   
        data_labels=['{0}'.format(i) for i in range(len(pts))]
        counter=0
        for data_label, x, y in zip(data_labels,pts[:, 0], pts[:, 1]):
          if counter%10==0:
            plt.annotate(data_label,xy=(x,y),bbox=dict(boxstyle='round,pad=0.9',fc='white',alpha=0.5))
          counter+=1
        print "finished"
    '''
    ########################################
    #plt.legend(bbox_to_anchor=(1.05, 1), loc=2, borderaxespad=0., fontsize=15)
    #plt.title(title, fontsize=12)
    plt.tight_layout(pad=5,w_pad=0.5,h_pad=1)
    plt.show()

def _draw_components_3D(X, labels, title, component_labels, view_angles,
                       legend_outside,fig_size):
    """
    Helper function to plot 2 components.

    Args:
        X: Arrays with low dimensional data
        labels: labels for each of the low dimensional arrays
    """
    n_sets = len(X)
    color_list = _get_color_list(n_sets)
    if fig_size is not None:
        fig = plt.figure(figsize=(fig_size[0], fig_size[1]))
    else:
        fig = plt.figure()
    ax = fig.add_subplot(111, projection='3d')
    ax.set_xlabel('Component ' + str(component_labels[0]), fontsize=12)
    ax.set_ylabel('Component ' + str(component_labels[1]), fontsize=12)
    ax.set_zlabel('Component ' + str(component_labels[2]), fontsize=12)
    X_array = np.concatenate(X)
    x_min, x_max = [np.min(X_array[:, 0]), np.max(X_array[:, 0])]
    y_min, y_max = [np.min(X_array[:, 1]), np.max(X_array[:, 1])]
    z_min, z_max = [np.min(X_array[:, 2]), np.max(X_array[:, 2])]
    x_epsilon = (x_max - x_min) * 0.05
    y_epsilon = (y_max - y_min) * 0.05
    z_epsilon = (z_max - z_min) * 0.05
    ax.set_xlim([x_min - x_epsilon, x_max + x_epsilon])
    ax.set_ylim([y_min - y_epsilon, y_max + y_epsilon])
    ax.set_zlim([z_min - z_epsilon, z_max + z_epsilon])
    for label, pts, color in zip(labels, X, color_list):
        ax.plot(pts[:, 0], pts[:, 1], pts[:, 2], 'o', color=color, label=label)
    plt.title(title, fontsize=15)
    if view_angles is not None:
        ax.view_init(view_angles[0], view_angles[1])
  #  plt.legend(bbox_to_anchor=(1.05, 1), loc=2, borderaxespad=0., fontsize=15)
    lg = plt.legend(loc=1, borderaxespad=0., fontsize=15)
    if legend_outside is not None:
        lg = plt.legend(bbox_to_anchor=(1.05, 1.0), loc=2, borderaxespad=0., fontsize=15)
    plt.show()


def draw_goodness_of_fit(fit_data, pred_data, labels):
    """Goodness of fit plot for MKSHomogenizationModel.

    Args:
        fit_data (2D array): Low dimensional representation of the prediction
            values of the data used to fit the model and the actual values.
        pred_data (2D array): Low dimensional representation of the prediction
            values of the data used for prediction with the model and the
            actual values.
    """
    plt.close('all')
    y_total = np.concatenate((fit_data, pred_data), axis=-1)
    y_min, y_max = np.min(y_total), np.max(y_total)
    middle = (y_max + y_min) / 2.
    data_range = y_max - y_min
    line = np.linspace(middle - data_range * 1.03 / 2,
                       middle + data_range * 1.03 / 2, endpoint=False)
    plt.plot(line, line, '-', linewidth=3, color='#000000')
    plt.plot(fit_data[0], fit_data[1], 'o', color='#1a9850', label=labels[0])
    plt.plot(pred_data[0], pred_data[1], 'o',
             color='#f46d43', label=labels[1])
    plt.title('Goodness of Fit', fontsize=20)
    plt.xlabel('Actual', fontsize=18)
    plt.ylabel('Predicted', fontsize=18)
    plt.legend(loc=2, fontsize=15)
    plt.show()


def draw_correlations(X_corr, correlations=None):
    """
    Visualize spatial correlations.

    Args:
        X_corr (ND array): correlations
        correlations (list, optional): correlation labels
    """
    if correlations is None:
        n_cross = X_corr.shape[-1]
        L = (np.sqrt(1 + 8 * n_cross) - 1).astype(int) / 2
        correlations = _auto_correlations(L) + _cross_correlations(L)
    _draw_stats(X_corr, correlations=correlations)


def draw_autocorrelations(X_auto, autocorrelations=None):
    """
    Visualize spatial autocorrelations.

    Args:
        X_auto (ND array): autocorrelations
        autocorrelations (list, optional): autocorrelation labels.
    """
    if autocorrelations is None:
        n_states = X_auto.shape[-1]
        autocorrelations = _auto_correlations(n_states)
    _draw_stats(X_auto, correlations=autocorrelations)


def draw_crosscorrelations(X_cross, crosscorrelations=None):
    """
    Visualize spatial crosscorrelations.

    Args:
        X_cross (ND array): cross-correlations
        correlations (list, optional): cross-correlation labels.
    """
    if crosscorrelations is None:
        n_cross = X_cross.shape[-1]
        n_states = (np.sqrt(1 + 8 * n_cross) + 1).astype(int) / 2
        crosscorrelations = _cross_correlations(n_states)
    _draw_stats(X_cross, correlations=crosscorrelations)


def _draw_stats(X_, correlations=None):
    """Visualize the spatial correlations.

    Args:
        X_: correlations
        correlations: list of tuples to select the spatial correlations
            that will be displayed.
    """
    plt.close('all')
    X_cmap = _get_coeff_cmap()
    n_plots = len(correlations)
    vmin = np.min(X_)
    vmax = np.max(X_)
    x_loc, x_labels = _get_ticks_params(X_.shape[0])
    y_loc, y_labels = _get_ticks_params(X_.shape[1])
    fig, axs = plt.subplots(1, n_plots, figsize=(n_plots * 5, 5))
    if n_plots == 1:
        axs = list([axs])
    for ax, label, img in zip(axs, correlations, np.rollaxis(X_, -1)):
        ax.grid(False)
        ax.set_xticks(x_loc)
        ax.set_xticklabels(x_labels, fontsize=12)
        ax.set_yticks(y_loc)
        ax.set_yticklabels(y_labels, fontsize=12)
        im = ax.imshow(np.swapaxes(img, 0, 1), cmap=X_cmap,
                       interpolation='none', vmin=vmin, vmax=vmax)
        ax.set_title(r"Correlation $l = {0}$, $l' = {1}$".format(label[0],
                                                                 label[1]),
                     fontsize=15)
        fig.subplots_adjust(right=0.8)
        divider = make_axes_locatable(ax)

        cbar_ax = divider.append_axes("right", size="10%", pad=0.05)
        cbar_ticks = _get_colorbar_ticks(img, 5)
        cbar_ticks_diff = cbar_ticks[-1] - cbar_ticks[0]
        cbar_top, cbar_grids = np.max(X_) * 0.005, 0.005
        if cbar_ticks_diff <= 1e-15:
            cbar_top = 0.
            cbar_grids = 0.5
        try:
            cbar = plt.colorbar(im, cax=cbar_ax, ticks=cbar_ticks,
                                boundaries=np.arange(cbar_ticks[0],
                                                     cbar_ticks[-1] + cbar_top,
                                                     cbar_ticks_diff *
                                                     cbar_grids))
            cbar.ax.tick_params(labelsize=12)
        except:
            cbar = plt.colorbar(im, cax=cbar_ax, boundaries=np.unique(X_))
        cbar.ax.tick_params(labelsize=12)
        fig.subplots_adjust(right=0.8)
        plt.tight_layout()
    plt.show()


def _get_ticks_params(l):
    """Get tick locations and labels for spatial correlation plots.

    >>> l = 4
    >>> result = ([0, 1, 2, 3, 4], [-2, -1, 0, 1, 2])
    >>> assert result == _get_ticks_params(l)

    Args:
        l: shape of array along the axis
    """
    segments = np.roll(np.arange(4, 7, dtype=int), 1, 0)
    m = segments[np.argmin(l % segments)]
    n = int(max((l + 1) / m, 1))
    tick_loc = list(range(0, l + n, n))
    tick_labels = list(range(int(round(- (l - 1) / 2)), int(round(int((l + 1) / 2 + n))), n))
    return tick_loc, tick_labels


def _get_colorbar_ticks(X_, n_ticks):
    """
    Helper function to get colorbar color tick locations.

    Args:
        X: sspatial correlations array
           (n_samples, x,  y, local_state_correlation)
    """
    tick_range = np.linspace(np.min(X_), np.max(X_), n_ticks)
    return tick_range.astype(float)


def draw_learning_curves(estimator, X, y, ylim=None, cv=None, n_jobs=1,
                         scoring=None, train_sizes=np.linspace(.1, 1.0, 5)):
    """Code taken from scikit-learn examples for version 0.15.

    Generate a simple plot of the test and traning learning curve.

    Args:
        estimator (class): object type that implements the "fit" and "predict"
            methods
            An object of that type which is cloned for each validation.
        title (str): Used for the title for the chart.
        X (2D array): array-like, shape (n_samples, n_features)
            Training vector, where n_samples is the number of samples and
            n_features is the number of features.
        y (1D array): array-like, shape (n_samples) or (n_samples,
            n_features), optional Target relative to X for classification or
            regression; None for unsupervised learning.
        ylim (tuple, optional): Defines minimum and maximum yvalues plotted.
        cv (int, optional): If an integer is passed, it is the number of folds
            (defaults to 3). Specific cross-validation objects can be passed,
            see sklearn.cross_validation module for the list of possible
            objects
        n_jobs(int, optional) : Number of jobs to run in parallel (default 1).
        train_sizes (float): Relative or absolute numbers of training examples
            that will be used to generate the learning curve. If the dtype is
            float, it is regarded as a fraction of the maximum size of the
            training set (that is determined by the selected validation
            method), i.e. it has to be within (0, 1]. Otherwise it is
            interpreted as absolute sizes of the training sets. Note that for
            classification the number of samples usually have to be big enough
            to contain at least one sample from each class. (default:
            np.linspace(0.1, 1.0, 5))

        Returns:
            A plot of the learning curves for both the training curve and the
            cross-validation curve.
    """
    plt.close('all')
    flat_shape = (X.shape[0],) + (np.prod(X.shape[1:]),)
    X_flat = X.reshape(flat_shape)
    plt.figure()
    plt.title('Learning Curves', fontsize=20)
    if ylim is not None:
        plt.ylim(*ylim)
    plt.xlabel("Training examples", fontsize=15)
    plt.ylabel("Score", fontsize=15)
    train_sizes, train_scores, test_scores = learning_curve(
        estimator, X_flat, y, cv=cv, n_jobs=n_jobs,
        train_sizes=train_sizes, scoring=scoring)
    train_scores_mean = np.mean(train_scores, axis=1)
    train_scores_std = np.std(train_scores, axis=1)
    test_scores_mean = np.mean(test_scores, axis=1)
    test_scores_std = np.std(test_scores, axis=1)
    plt.grid()

    plt.fill_between(train_sizes, train_scores_mean - train_scores_std,
                     train_scores_mean + train_scores_std, alpha=0.1,
                     color="#f46d43")
    plt.fill_between(train_sizes, test_scores_mean - test_scores_std,
                     test_scores_mean + test_scores_std, alpha=0.1,
                     color="#1a9641")
    plt.plot(train_sizes, train_scores_mean, 'o-', color="#f46d43",
             linewidth=2, label="Training score")
    plt.plot(train_sizes, test_scores_mean, 'o-', color="#1a9641",
             linewidth=2, label="Cross-validation score")

    plt.legend(loc="best")
    plt.show()<|MERGE_RESOLUTION|>--- conflicted
+++ resolved
@@ -295,15 +295,6 @@
         figsize = (1, n_fields)
     fig, axs = plt.subplots(figsize[0], figsize[1],
                             figsize=(figsize[1] * 4, figsize[0] * 4))
-
-    # xdim = 5
-    # ydim = np.int64(np.ceil(n_fields/np.float64(xdim)))
-
-    # if n_fields < 5:
-    #     xdim = n_fields
-    
-    # fig, axs = plt.subplots(ydim, xdim, figsize=(xdim * 4, ydim * 4))
-
 
     if n_fields > 1:
         for field, ax, title in zip(fields, axs.flat, titles):
@@ -452,12 +443,9 @@
     plt.show()
 
 
-<<<<<<< HEAD
 def draw_components(datasets, labels, title=None, component_labels=None,
-                    view_angles=None,legend_outside=None,fig_size=None):
-=======
-def draw_components(datasets, labels, title=None, component_labels=None,time=None):
->>>>>>> 771aabe4
+                    view_angles=None, legend_outside=False, fig_size=None,
+                    time=None):
     """
     Visualize low dimensional representations of microstructures.
 
@@ -468,15 +456,16 @@
         labels (list, str): list of labes for each of each array datasets
         title: main title for plot
         component_labels: labels for components
-        view_angles (int,int): the elevation and azimuth angles of the axes to rotate the axes.
-        legend_outside : specify to move legend box outside the main plot domain
+        view_angles (int,int): the elevation and azimuth angles of the axes
+            to rotate the axes.
+        legend_outside : specify to move legend box outside the main plot
+            domain
         figsize: (width, height) figure size in inches
     """
     plt.close('all')
     if title is None:
         title = 'Low Dimensional Representation'
     n_components = np.array(datasets[0][-1].shape)
-    print n_components
     if component_labels is None:
         component_labels = range(1, n_components + 1)
         if (time is True):
@@ -486,25 +475,20 @@
     if n_components != len(component_labels) and (time is None):
         raise RuntimeError('number of components and component_labels must'
                            ' have the same length')
-<<<<<<< HEAD
-    if n_components[-1] == 2:
+    if n_components[-1] == 2 and (time is None):
         _draw_components_2D(datasets, labels, title, component_labels[:2],
-                            legend_outside,fig_size)
-=======
-    if n_components[-1] == 2 and (time is None):
-        _draw_components_2D(datasets, labels, title, component_labels[:2])
+                            legend_outside, fig_size)
     elif n_components[-1] == 2 and (time is True):
-        _draw_components_2D_time(datasets,labels,title,component_labels)
->>>>>>> 771aabe4
+        _draw_components_2D_time(datasets, labels, title, component_labels)
     elif n_components[-1] == 3:
         _draw_components_3D(datasets, labels, title, component_labels,
-                           view_angles,legend_outside,fig_size)
+                            view_angles, legend_outside, fig_size)
     else:
         raise RuntimeError("n_components must be 2 or 3.")
 
 
 def _draw_components_2D(X, labels, title, component_labels,
-                        legend_outside,fig_size):
+                        legend_outside, fig_size):
     """
     Helper function to plot 2 components.
 
@@ -530,27 +514,22 @@
     ax.set_ylim([y_min - y_epsilon, y_max + y_epsilon])
     for label, pts, color in zip(labels, X, color_list):
         ax.plot(pts[:, 0], pts[:, 1], 'o', color=color, label=label)
-<<<<<<< HEAD
-#    plt.legend(bbox_to_anchor=(1.05, 1), loc=2, borderaxespad=0., fontsize=15)
-    lg = plt.legend(loc=1, borderaxespad=0., fontsize=15)
+        data_labels = ['{0}'.format(i) for i in range(len(pts))]
+        counter = 0
+        for data_label, x, y in zip(data_labels, pts[:, 0], pts[:, 1]):
+            if counter % 10 == 0:
+                plt.annotate(data_label, xy=(x, y),
+                             bbox=dict(boxstyle='round,pad=0.9',
+                                       fc='white', alpha=0.5))
+            counter+=1
+        lg = plt.legend(loc=1, borderaxespad=0., fontsize=15)
     if legend_outside is not None:
-        lg = plt.legend(bbox_to_anchor=(1.05, 1.0), loc=2, borderaxespad=0., fontsize=15)
+        lg = plt.legend(bbox_to_anchor=(1.05, 1.0), loc=2,
+                        borderaxespad=0., fontsize=15)
     lg.draggable()
-=======
-    ##################ADDED################# 
-        print "started"   
-        data_labels=['{0}'.format(i) for i in range(len(pts))]
-        counter=0
-        for data_label, x, y in zip(data_labels,pts[:, 0], pts[:, 1]):
-          if counter%10==0:
-            plt.annotate(data_label,xy=(x,y),bbox=dict(boxstyle='round,pad=0.9',fc='white',alpha=0.5))
-          counter+=1
-        print "finished"
-    ########################################
-    plt.legend(bbox_to_anchor=(1.05, 1), loc=2, borderaxespad=0., fontsize=15)
->>>>>>> 771aabe4
     plt.title(title, fontsize=20)
     plt.show()
+
 
 def _draw_components_2D_time(X, labels, title, component_labels):
     """
@@ -562,30 +541,29 @@
     """
     n_sets = len(X)
     color_list = _get_color_list(n_sets)
-    fig = plt.figure(figsize=(17,10))
-    ax = fig.add_subplot(221,projection='3d')
+    fig = plt.figure(figsize=(17, 10))
+    ax = fig.add_subplot(221, projection='3d')
     ax2 = fig.add_subplot(222)
     ax3 = fig.add_subplot(223)
     ax4 = fig.add_subplot(224)
-    
-    
+
     ax.set_xlabel('Component ' + str(component_labels[0]), fontsize=12)
     ax.set_ylabel('Component ' + str(component_labels[1]), fontsize=12)
     ax.set_zlabel('Time (fs)', fontsize=12)
-    
+
     ax2.set_xlabel('Component ' + str(component_labels[0]), fontsize=12)
     ax2.set_ylabel('Component ' + str(component_labels[1]), fontsize=12)
-    
+
     ax3.set_xlabel('Time', fontsize=12)
     ax3.set_ylabel('Component ' + str(component_labels[0]), fontsize=12)
-    
+
     ax4.set_xlabel('Time', fontsize=12)
     ax4.set_ylabel('Component ' + str(component_labels[1]), fontsize=12)
-    
+
     time = X[-1]
     X = X[0:2]
     X_array = np.concatenate(X)
-    
+
     x_min, x_max = [np.min(X_array[:, 0]), np.max(X_array[:, 0])]
     y_min, y_max = [np.min(X_array[:, 1]), np.max(X_array[:, 1])]
     z_min, z_max = [np.min(time[:]), np.max(time[:])]
@@ -593,39 +571,25 @@
     y_epsilon = (y_max - y_min) * 0.05
     ax.set_xlim([x_min - x_epsilon, x_max + x_epsilon])
     ax.set_ylim([y_min - y_epsilon, y_max + y_epsilon])
-    ax.set_zlim([z_min,z_max])
+    ax.set_zlim([z_min, z_max])
     ax2.set_xlim([x_min - x_epsilon, x_max + x_epsilon])
     ax2.set_ylim([y_min - y_epsilon, y_max + y_epsilon])
     ax3.set_ylim([x_min - x_epsilon, x_max + x_epsilon])
-    ax3.set_xlim([z_min,z_max])
+    ax3.set_xlim([z_min, z_max])
     ax4.set_ylim([y_min - y_epsilon, y_max + y_epsilon])
-    ax4.set_xlim([z_min,z_max])
-    
+    ax4.set_xlim([z_min, z_max])
+
     for label, pts, color in zip(labels, X, color_list):
         ax.plot(pts[:, 0], pts[:, 1], time[:], 'o', color=color, label=label)
         ax2.plot(pts[:, 0], pts[:, 1], 'o', color=color, label=label)
         ax3.plot(time[:], pts[:, 0], 'o', color=color, label=label)
         ax4.plot(time[:], pts[:, 1], 'o', color=color, label=label)
-        
-    ##################ADDED################# 
-    '''
-        print "started"   
-        data_labels=['{0}'.format(i) for i in range(len(pts))]
-        counter=0
-        for data_label, x, y in zip(data_labels,pts[:, 0], pts[:, 1]):
-          if counter%10==0:
-            plt.annotate(data_label,xy=(x,y),bbox=dict(boxstyle='round,pad=0.9',fc='white',alpha=0.5))
-          counter+=1
-        print "finished"
-    '''
-    ########################################
-    #plt.legend(bbox_to_anchor=(1.05, 1), loc=2, borderaxespad=0., fontsize=15)
-    #plt.title(title, fontsize=12)
     plt.tight_layout(pad=5,w_pad=0.5,h_pad=1)
     plt.show()
 
+
 def _draw_components_3D(X, labels, title, component_labels, view_angles,
-                       legend_outside,fig_size):
+                        legend_outside, fig_size):
     """
     Helper function to plot 2 components.
 
@@ -658,10 +622,10 @@
     plt.title(title, fontsize=15)
     if view_angles is not None:
         ax.view_init(view_angles[0], view_angles[1])
-  #  plt.legend(bbox_to_anchor=(1.05, 1), loc=2, borderaxespad=0., fontsize=15)
     lg = plt.legend(loc=1, borderaxespad=0., fontsize=15)
-    if legend_outside is not None:
-        lg = plt.legend(bbox_to_anchor=(1.05, 1.0), loc=2, borderaxespad=0., fontsize=15)
+    if legend_outside:
+        lg = plt.legend(bbox_to_anchor=(1.05, 1.0), loc=2,
+                        borderaxespad=0., fontsize=15)
     plt.show()
 
 
