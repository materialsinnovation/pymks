--- conflicted
+++ resolved
@@ -93,10 +93,6 @@
     dX = X[1] - X[0]
 
     return np.maximum(1 - abs(arr[:, None] - X) / dX, 0)
-<<<<<<< HEAD
-=======
-
-
 
 def plot_learning_curve(estimator, title, X, y, ylim=None, cv=None,
                         n_jobs=1, train_sizes=np.linspace(.1, 1.0, 5)):
@@ -164,4 +160,4 @@
 
     plt.legend(loc="best")
     return plt
->>>>>>> 1a20617d
+
