--- conflicted
+++ resolved
@@ -249,19 +249,6 @@
         >>> X_test = np.array([np.random.random((Nspace, Nspace)) for i in range(1)])
         >>> y_test = fipy_model.predict(X_test)
         >>> y_pred = model.predict(X_test)
-<<<<<<< HEAD
-        >>> assert mse(y_test[0], y_pred[0]) < 0.03
-
-        """
-        pass
-
-if __name__ == '__main__':
-    import fipy.tests.doctestPlus
-    exec(fipy.tests.doctestPlus._getScript())
-=======
         >>> assert mse(y_test, y_pred) < 0.03
         """
-        pass
-
-
->>>>>>> e424a093
+        pass