<<<<<<< HEAD
import numpy as np


def test_ElasticFESimulation_2D():
    from pymks.datasets.elasticFESimulation import ElasticFESimulation

=======
from pymks import MKSRegressionModel
from pymks.datasets.elastic_FE_simulation import ElasticFESimulation
import numpy as np
from sklearn import metrics
mse = metrics.mean_squared_error
from pymks.datasets import make_elastic_FE_strain_delta
from pymks.datasets import make_elastic_FE_strain_random
from pymks.datasets.cahn_hilliard_simulation import CahnHilliardSimulation
from pymks.datasets import make_cahn_hilliard
from pymks.bases import DiscreteIndicatorBasis


def test_elastic_FE_simulation_2D():
>>>>>>> 60123bbe
    nx = 5
    ii = (nx - 1) / 2
    X = np.zeros((1, nx, nx), dtype=int)
    X[0, ii, ii] = 1
    model = ElasticFESimulation(elastic_modulus=(1., 10.),
                                poissons_ratio=(0.3, 0.3))
    strains = model.get_response(X, slice(None))
    solution = (1.518e-1, -1.672e-2, 0.)
    assert np.allclose(strains[0, ii, ii], solution, rtol=1e-3)

<<<<<<< HEAD
def test_ElasticFESimulation_3D():
    from pymks.datasets.elasticFESimulation import ElasticFESimulation

=======

def test_elastic_FE_simulation_3D():
>>>>>>> 60123bbe
    nx = 4
    ii = (nx - 1) / 2
    X = np.zeros((1, nx, nx, nx), dtype=int)
    X[0, :, ii] = 1
    model = ElasticFESimulation(elastic_modulus=(1., 10.),
                                poissons_ratio=(0., 0.))
    strains = model.get_response(X, slice(None))
    solution = [1., 0., 0., 0., 0., 0.]
    assert np.allclose([np.mean(strains[0, ..., i]) for i in range(6)],
                       solution)


def get_delta_data(nx, ny):
<<<<<<< HEAD
    from pymks.datasets import make_elasticFEstrain_delta
    return make_elasticFEstrain_delta(elastic_modulus=(1, 1.1), 
                                      poissons_ratio=(0.3, 0.3), 
                                      size=(nx, ny),
                                      strain_index=slice(None))
=======

    return make_elastic_FE_strain_delta(elastic_modulus=(1, 1.1),
                                        poissons_ratio=(0.3, 0.3),
                                        size=(nx, ny),
                                        strain_index=slice(None))

>>>>>>> 60123bbe

def get_random_data(nx, ny):
    from pymks.datasets import make_elasticFEstrain_random
    np.random.seed(8)
    return make_elastic_FE_strain_random(elastic_modulus=(1., 1.1),
                                         poissons_ratio=(0.3, 0.3),
                                         n_samples=1,
                                         size=(nx, ny), strain_index=slice(None))

<<<<<<< HEAD
def rollzip(*args):
    return list(zip(*tuple(np.rollaxis(x, -1) for x in args)))

def test_MKSelastic_delta():
    from pymks import MKSRegressionModel
    from pymks.bases import DiscreteIndicatorBasis
    
=======

def roll_zip(*args):
    return zip(*tuple(np.rollaxis(x, -1) for x in args))


def test_MKS_elastic_delta():
>>>>>>> 60123bbe
    nx, ny = 21, 21
    X, y_prop = get_delta_data(nx, ny)
    basis = DiscreteIndicatorBasis(n_states=2)
    for y_test in np.rollaxis(y_prop, -1):
        model = MKSRegressionModel(basis)
        model.fit(X, y_test)
        y_pred = model.predict(X)
        assert np.allclose(y_pred, y_test, rtol=1e-3, atol=1e-3)

<<<<<<< HEAD
def test_MKSelastic_random():
    from pymks import MKSRegressionModel
    from pymks.bases import DiscreteIndicatorBasis
    
=======

def test_MKS_elastic_random():
>>>>>>> 60123bbe
    nx, ny = 21, 21
    i = 3
    X_delta, strains_delta = get_delta_data(nx, ny)
    X_test, strains_test = get_random_data(nx, ny)
    basis = DiscreteIndicatorBasis(n_states=2)

    for y_delta, y_test in roll_zip(strains_delta, strains_test):
        model = MKSRegressionModel(basis)
        model.fit(X_delta, y_delta)
        y_pred = model.predict(X_test)
        assert np.allclose(y_pred[0, i:-i],
                           y_test[0, i:-i], rtol=1e-2, atol=6.1e-3)


def test_resize_pred():
    from pymks import MKSRegressionModel
    from pymks.bases import DiscreteIndicatorBasis
    
    nx, ny = 21, 21
    i = 3
    resize = 3
    X_delta, strains_delta = get_delta_data(nx, ny)
    X_test, strains_test = get_random_data(nx, ny)
    X_big_test, strains_big_test = get_random_data(resize * nx, resize * ny)
    basis = DiscreteIndicatorBasis(n_states=2)

    for y_delta, y_test, y_big_test in roll_zip(strains_delta, strains_test,
                                               strains_big_test):
        model = MKSRegressionModel(basis)
        model.fit(X_delta, y_delta)
        y_pred = model.predict(X_test)
        assert np.allclose(y_pred[0, i:-i], y_test[0, i:-i],
                           rtol=1e-2, atol=6.1e-3)
        model.resize_coeff((resize * nx, resize * ny))
        y_big_pred = model.predict(X_big_test)
        assert np.allclose(y_big_pred[0, resize * i:-i * resize],
                           y_big_test[0, resize * i:-i * resize],
                           rtol=1e-2, atol=6.1e-2)


def test_resize_coeff():
    from pymks import MKSRegressionModel
    from pymks.bases import DiscreteIndicatorBasis
    
    nx, ny = 21, 21
    resize = 3
    X_delta, strains_delta = get_delta_data(nx, ny)
    X_big_delta, strains_big_delta = get_delta_data(resize * nx, resize * ny)
    basis = DiscreteIndicatorBasis(n_states=2)

    for y_delta, y_big_delta in roll_zip(strains_delta, strains_big_delta):
        model = MKSRegressionModel(basis)
        big_model = MKSRegressionModel(basis)
        model.fit(X_delta, y_delta)
        big_model.fit(X_big_delta, y_big_delta)
<<<<<<< HEAD
        model.resize_coeff((resize * 
                            nx, resize * ny))
        assert np.allclose(model.coeff, big_model.coeff, rtol=1e-2, atol=2.1e-3)
    
def test_multiphase():
    from pymks import MKSRegressionModel
    from pymks.datasets import make_elasticFEstrain_delta
    from sklearn import metrics
    mse = metrics.mean_squared_error
    from pymks.datasets import make_elasticFEstrain_random
    from pymks.datasets.cahnHilliardSimulation import CahnHilliardSimulation
    from pymks.datasets import make_cahnHilliard
    from pymks.bases import DiscreteIndicatorBasis
    
=======
        model.resize_coeff((resize * nx, resize * ny))
        assert np.allclose(model.coeff, big_model.coeff,
                           rtol=1e-2, atol=2.1e-3)


def test_multiphase_FE_strain():
>>>>>>> 60123bbe
    L = 21
    i = 3
    elastic_modulus = (80, 100, 120)
    poissons_ratio = (0.3, 0.3, 0.3)
    macro_strain = 0.02
    size = (L, L)

    X_delta, strains_delta = make_elastic_FE_strain_delta(elastic_modulus=elastic_modulus,
                                                          poissons_ratio=poissons_ratio,
                                                          size=size, macro_strain=macro_strain)
    basis = DiscreteIndicatorBasis(len(elastic_modulus))
    MKSmodel = MKSRegressionModel(basis)
    MKSmodel.fit(X_delta, strains_delta)
    np.random.seed(99)
    X, strain = make_elastic_FE_strain_random(n_samples=1,
                                              elastic_modulus=elastic_modulus,
                                              poissons_ratio=poissons_ratio,
                                              size=size,
                                              macro_strain=macro_strain)
    strain_pred = MKSmodel.predict(X)
<<<<<<< HEAD
    print(strain[0])
    print(strain_pred[0])
    assert np.allclose(strain_pred[0, i:-i], strain[0, i:-i], rtol=1e-2, atol=6.1e-3)
=======
    print strain[0]
    print strain_pred[0]
    assert np.allclose(strain_pred[0, i:-i], strain[0, i:-i],
                       rtol=1e-2, atol=6.1e-3)
>>>>>>> 60123bbe

    def test_cahn_hilliard():
        n_samples = 100
        n_spaces = 20
        dt = 1e-3
        np.random.seed(0)
        X, y = make_cahn_hilliard(n_samples=n_samples,
                                  size=(n_spaces, n_spaces), dt=dt)
        model = MKSRegressionModel(n_states=10)
        model.fit(X, y)
        X_test = np.array([np.random.random((n_spaces, n_spaces)) for i in range(1)])
        CHSim = CahnHilliardSimulation(dt=dt)
        y_test = CHSim.get_response(X_test)
        y_pred = model.predict(X_test)
        assert mse(y_test, y_pred) < 0.03

if __name__ == '__main__':
    test_MKS_elastic_delta()<|MERGE_RESOLUTION|>--- conflicted
+++ resolved
@@ -1,25 +1,8 @@
-<<<<<<< HEAD
 import numpy as np
 
 
-def test_ElasticFESimulation_2D():
-    from pymks.datasets.elasticFESimulation import ElasticFESimulation
-
-=======
-from pymks import MKSRegressionModel
-from pymks.datasets.elastic_FE_simulation import ElasticFESimulation
-import numpy as np
-from sklearn import metrics
-mse = metrics.mean_squared_error
-from pymks.datasets import make_elastic_FE_strain_delta
-from pymks.datasets import make_elastic_FE_strain_random
-from pymks.datasets.cahn_hilliard_simulation import CahnHilliardSimulation
-from pymks.datasets import make_cahn_hilliard
-from pymks.bases import DiscreteIndicatorBasis
-
-
 def test_elastic_FE_simulation_2D():
->>>>>>> 60123bbe
+    from pymks.datasets.elastic_FE_simulation import ElasticFESimulation
     nx = 5
     ii = (nx - 1) / 2
     X = np.zeros((1, nx, nx), dtype=int)
@@ -30,14 +13,9 @@
     solution = (1.518e-1, -1.672e-2, 0.)
     assert np.allclose(strains[0, ii, ii], solution, rtol=1e-3)
 
-<<<<<<< HEAD
-def test_ElasticFESimulation_3D():
-    from pymks.datasets.elasticFESimulation import ElasticFESimulation
-
-=======
 
 def test_elastic_FE_simulation_3D():
->>>>>>> 60123bbe
+    from pymks.datasets.elastic_FE_simulation import ElasticFESimulation
     nx = 4
     ii = (nx - 1) / 2
     X = np.zeros((1, nx, nx, nx), dtype=int)
@@ -51,45 +29,26 @@
 
 
 def get_delta_data(nx, ny):
-<<<<<<< HEAD
-    from pymks.datasets import make_elasticFEstrain_delta
-    return make_elasticFEstrain_delta(elastic_modulus=(1, 1.1), 
-                                      poissons_ratio=(0.3, 0.3), 
-                                      size=(nx, ny),
-                                      strain_index=slice(None))
-=======
-
-    return make_elastic_FE_strain_delta(elastic_modulus=(1, 1.1),
-                                        poissons_ratio=(0.3, 0.3),
+    from pymks.datasets import make_elastic_FE_strain_delta
+    return make_elastic_FE_strain_delta(elastic_modulus=(1, 1.1), 
+                                        poissons_ratio=(0.3, 0.3), 
                                         size=(nx, ny),
                                         strain_index=slice(None))
 
->>>>>>> 60123bbe
-
 def get_random_data(nx, ny):
-    from pymks.datasets import make_elasticFEstrain_random
+    from pymks.datasets import make_elastic_FE_strain_random
     np.random.seed(8)
     return make_elastic_FE_strain_random(elastic_modulus=(1., 1.1),
                                          poissons_ratio=(0.3, 0.3),
                                          n_samples=1,
                                          size=(nx, ny), strain_index=slice(None))
 
-<<<<<<< HEAD
 def rollzip(*args):
     return list(zip(*tuple(np.rollaxis(x, -1) for x in args)))
 
-def test_MKSelastic_delta():
+def test_MKS_elastic_delta():
     from pymks import MKSRegressionModel
     from pymks.bases import DiscreteIndicatorBasis
-    
-=======
-
-def roll_zip(*args):
-    return zip(*tuple(np.rollaxis(x, -1) for x in args))
-
-
-def test_MKS_elastic_delta():
->>>>>>> 60123bbe
     nx, ny = 21, 21
     X, y_prop = get_delta_data(nx, ny)
     basis = DiscreteIndicatorBasis(n_states=2)
@@ -99,15 +58,9 @@
         y_pred = model.predict(X)
         assert np.allclose(y_pred, y_test, rtol=1e-3, atol=1e-3)
 
-<<<<<<< HEAD
-def test_MKSelastic_random():
+def test_MKS_elastic_random():
     from pymks import MKSRegressionModel
     from pymks.bases import DiscreteIndicatorBasis
-    
-=======
-
-def test_MKS_elastic_random():
->>>>>>> 60123bbe
     nx, ny = 21, 21
     i = 3
     X_delta, strains_delta = get_delta_data(nx, ny)
@@ -163,29 +116,20 @@
         big_model = MKSRegressionModel(basis)
         model.fit(X_delta, y_delta)
         big_model.fit(X_big_delta, y_big_delta)
-<<<<<<< HEAD
-        model.resize_coeff((resize * 
-                            nx, resize * ny))
-        assert np.allclose(model.coeff, big_model.coeff, rtol=1e-2, atol=2.1e-3)
-    
-def test_multiphase():
-    from pymks import MKSRegressionModel
-    from pymks.datasets import make_elasticFEstrain_delta
-    from sklearn import metrics
-    mse = metrics.mean_squared_error
-    from pymks.datasets import make_elasticFEstrain_random
-    from pymks.datasets.cahnHilliardSimulation import CahnHilliardSimulation
-    from pymks.datasets import make_cahnHilliard
-    from pymks.bases import DiscreteIndicatorBasis
-    
-=======
         model.resize_coeff((resize * nx, resize * ny))
         assert np.allclose(model.coeff, big_model.coeff,
                            rtol=1e-2, atol=2.1e-3)
 
-
-def test_multiphase_FE_strain():
->>>>>>> 60123bbe
+def test_multiphase_FE_strain():        
+    from pymks import MKSRegressionModel
+    from pymks.datasets import make_elastic_FE_strain_delta
+    from sklearn import metrics
+    mse = metrics.mean_squared_error
+    from pymks.datasets import make_elastic_FE_strain_random
+    from pymks.datasets.cahn_hilliard_simulation import CahnHilliardSimulation
+    from pymks.datasets import make_cahn_hilliard
+    from pymks.bases import DiscreteIndicatorBasis
+    
     L = 21
     i = 3
     elastic_modulus = (80, 100, 120)
@@ -206,16 +150,11 @@
                                               size=size,
                                               macro_strain=macro_strain)
     strain_pred = MKSmodel.predict(X)
-<<<<<<< HEAD
+
     print(strain[0])
     print(strain_pred[0])
-    assert np.allclose(strain_pred[0, i:-i], strain[0, i:-i], rtol=1e-2, atol=6.1e-3)
-=======
-    print strain[0]
-    print strain_pred[0]
     assert np.allclose(strain_pred[0, i:-i], strain[0, i:-i],
                        rtol=1e-2, atol=6.1e-3)
->>>>>>> 60123bbe
 
     def test_cahn_hilliard():
         n_samples = 100
