"""PyMKS - the materials knowledge system in Python

See the documenation for details at https://pymks.org
"""

try:
    import pyfftw  # pylint: disable=unused-import; # noqa: F401

    # ensure that pyfftw is always imported before numpy to avoid
    # https://github.com/materialsinnovation/pymks/issues/304
except ImportError:
    pass

import os

from ._version import get_versions

from .fmks.data.cahn_hilliard import solve_cahn_hilliard
from .fmks.plot import plot_microstructures
from .fmks.bases.primitive import PrimitiveTransformer
from .fmks.bases.legendre import LegendreTransformer
from .fmks.localization import LocalizationRegressor
from .fmks.localization import ReshapeTransformer
from .fmks.localization import coeff_to_real
from .fmks.data.delta import generate_delta
from .fmks.data.multiphase import generate_multiphase
from .fmks.correlations import FlattenTransformer
from .fmks.correlations import TwoPointCorrelation
from .fmks.data.checkerboard import generate_checkerboard
from .fmks.pair_correlations import paircorr_from_twopoint
<<<<<<< HEAD
from .fmks.data import solve_fe
from .fmks.correlations import two_point_stats

=======
from .fmks import GenericTransformer
from .fmks.correlations import two_point_stats


try:
    import sfepy  # noqa: F401
except ImportError:

    def solve_fe(*_, **__):
        """Dummy funcion when sfepy unavailable
        """
        # pylint: disable=redefined-outer-name, import-outside-toplevel, unused-import
        import sfepy  # noqa: F401, F811


else:
    from .fmks.data.elastic_fe import solve_fe
>>>>>>> 1ffa244c

# the following will be deprecated
from .mks_localization_model import MKSLocalizationModel
from .bases.primitive import PrimitiveBasis
from .bases.legendre import LegendreBasis
from .mks_structure_analysis import MKSStructureAnalysis
from .mks_homogenization_model import MKSHomogenizationModel

MKSRegressionModel = MKSLocalizationModel
DiscreteIndicatorBasis = PrimitiveBasis
ContinuousIndicatorBasis = PrimitiveBasis
# the above will be deprecated
<<<<<<< HEAD
=======


def test(*args):
    r"""Run all the module tests.

    Equivalent to running ``py.test pymks`` in the base of
    PyMKS. Allows an installed version of PyMKS to be tested.
>>>>>>> 1ffa244c

    Args:
      *args: add arguments to pytest

    """
    import pytest  # pylint: disable=import-outside-toplevel

    path = os.path.join(os.path.split(__file__)[0], "fmks")
    pytest.main(args=[path, "--doctest-modules", "-r s"] + list(args))


__version__ = get_versions()["version"]
del get_versions

__all__ = [
    "__version__",
    "test",
    "solve_cahn_hilliard",
    "plot_microstructures",
    "PrimitiveTransformer",
    "LocalizationRegressor",
    "ReshapeTransformer",
    "coeff_to_real",
    "MKSLocalizationModel",
    "PrimitiveBasis",
    "LegendreBasis",
    "MKSHomogenizationModel",
    "MKSStructureAnalysis",
    "generate_delta",
    "LegendreTransformer",
    "solve_fe",
    "generate_multiphase",
    "FlattenTransformer",
    "TwoPointCorrelation",
    "generate_checkerboard",
    "paircorr_from_twopoint",
    "GenericTransformer",
    "two_point_stats",
]<|MERGE_RESOLUTION|>--- conflicted
+++ resolved
@@ -28,29 +28,10 @@
 from .fmks.correlations import TwoPointCorrelation
 from .fmks.data.checkerboard import generate_checkerboard
 from .fmks.pair_correlations import paircorr_from_twopoint
-<<<<<<< HEAD
 from .fmks.data import solve_fe
 from .fmks.correlations import two_point_stats
+from .fmks import GenericTransformer
 
-=======
-from .fmks import GenericTransformer
-from .fmks.correlations import two_point_stats
-
-
-try:
-    import sfepy  # noqa: F401
-except ImportError:
-
-    def solve_fe(*_, **__):
-        """Dummy funcion when sfepy unavailable
-        """
-        # pylint: disable=redefined-outer-name, import-outside-toplevel, unused-import
-        import sfepy  # noqa: F401, F811
-
-
-else:
-    from .fmks.data.elastic_fe import solve_fe
->>>>>>> 1ffa244c
 
 # the following will be deprecated
 from .mks_localization_model import MKSLocalizationModel
@@ -63,8 +44,6 @@
 DiscreteIndicatorBasis = PrimitiveBasis
 ContinuousIndicatorBasis = PrimitiveBasis
 # the above will be deprecated
-<<<<<<< HEAD
-=======
 
 
 def test(*args):
@@ -72,7 +51,6 @@
 
     Equivalent to running ``py.test pymks`` in the base of
     PyMKS. Allows an installed version of PyMKS to be tested.
->>>>>>> 1ffa244c
 
     Args:
       *args: add arguments to pytest
