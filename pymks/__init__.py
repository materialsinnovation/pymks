"""PyMKS - the materials knowledge system in Python

See the documenation for details at https://pymks.org
"""

try:
    import pyfftw  # pylint: disable=unused-import; # noqa: F401

    # ensure that pyfftw is always imported before numpy to avoid
    # https://github.com/materialsinnovation/pymks/issues/304
except ImportError:
    pass

import os

from ._version import get_versions

from .fmks.data.cahn_hilliard import solve_cahn_hilliard
from .fmks.plot import plot_microstructures
from .fmks.bases.primitive import PrimitiveTransformer
from .fmks.bases.legendre import LegendreTransformer
from .fmks.localization import LocalizationRegressor
from .fmks.localization import ReshapeTransformer
from .fmks.localization import coeff_to_real
from .fmks.data.delta import generate_delta
from .fmks.data.multiphase import generate_multiphase
from .fmks.correlations import FlattenTransformer
from .fmks.correlations import TwoPointCorrelation
from .fmks.data.checkerboard import generate_checkerboard
from .fmks.pair_correlations import paircorr_from_twopoint
<<<<<<< HEAD
from .fmks import GenericTransformer

=======
from .fmks.correlations import two_point_stats
>>>>>>> d62244be

try:
    import sfepy  # noqa: F401
except ImportError:

    def solve_fe(*_, **__):
        """Dummy funcion when sfepy unavailable
        """
        # pylint: disable=redefined-outer-name, import-outside-toplevel, unused-import
        import sfepy  # noqa: F401, F811


else:
    from .fmks.data.elastic_fe import solve_fe

# the following will be deprecated
from .mks_localization_model import MKSLocalizationModel
from .bases.primitive import PrimitiveBasis
from .bases.legendre import LegendreBasis
from .mks_structure_analysis import MKSStructureAnalysis
from .mks_homogenization_model import MKSHomogenizationModel

MKSRegressionModel = MKSLocalizationModel
DiscreteIndicatorBasis = PrimitiveBasis
ContinuousIndicatorBasis = PrimitiveBasis
# the above will be deprecated


def test():
    r"""
    Run all the doctests available.
    """
    import pytest  # pylint: disable=import-outside-toplevel

    path = os.path.join(os.path.split(__file__)[0], "fmks")
    pytest.main(args=[path, "--doctest-modules", "-r s"])


__version__ = get_versions()["version"]
del get_versions

__all__ = [
    "__version__",
    "test",
    "solve_cahn_hilliard",
    "plot_microstructures",
    "PrimitiveTransformer",
    "LocalizationRegressor",
    "ReshapeTransformer",
    "coeff_to_real",
    "MKSLocalizationModel",
    "PrimitiveBasis",
    "LegendreBasis",
    "MKSHomogenizationModel",
    "MKSStructureAnalysis",
    "generate_delta",
    "LegendreTransformer",
    "solve_fe",
    "generate_multiphase",
    "FlattenTransformer",
    "TwoPointCorrelation",
    "generate_checkerboard",
    "paircorr_from_twopoint",
<<<<<<< HEAD
    "GenericTransformer",
=======
    "two_point_stats",
>>>>>>> d62244be
]<|MERGE_RESOLUTION|>--- conflicted
+++ resolved
@@ -28,12 +28,9 @@
 from .fmks.correlations import TwoPointCorrelation
 from .fmks.data.checkerboard import generate_checkerboard
 from .fmks.pair_correlations import paircorr_from_twopoint
-<<<<<<< HEAD
 from .fmks import GenericTransformer
+from .fmks.correlations import two_point_stats
 
-=======
-from .fmks.correlations import two_point_stats
->>>>>>> d62244be
 
 try:
     import sfepy  # noqa: F401
@@ -97,9 +94,6 @@
     "TwoPointCorrelation",
     "generate_checkerboard",
     "paircorr_from_twopoint",
-<<<<<<< HEAD
     "GenericTransformer",
-=======
     "two_point_stats",
->>>>>>> d62244be
 ]