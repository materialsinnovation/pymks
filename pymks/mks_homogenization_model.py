--- conflicted
+++ resolved
@@ -61,12 +61,8 @@
 
     def __init__(self, basis=None, dimension_reducer=None, n_components=None,
                  property_linker=None, degree=1, correlations=None,
-<<<<<<< HEAD
-                 compute_correlations=True, n_jobs=1):
-=======
-                 compute_correlations=True, store_correlations=False,
+                 compute_correlations=True, n_jobs=1, store_correlations=False,
                  mean_center=True):
->>>>>>> 707e171c
         """
         Create an instance of a `MKSHomogenizationModel`.
 
@@ -89,12 +85,11 @@
                 correlations will not be calculated as part of the fit and
                 predict methods. The spatial correlations can be passed as `X`
                 to both methods, default is True.
-<<<<<<< HEAD
             n_jobs (int, optional): number of parallel jobs to run
-=======
+            store_correlations (boolean, optional): indicate if spatial
+                correlations should be stored
             mean_center (boolean, optional): If true the data will be mean
                 centered before dimensionality reduction is computed.
->>>>>>> 707e171c
         """
 
         if property_linker is None:
@@ -110,22 +105,9 @@
             raise RuntimeError(
                 "property_linker does not have predict() method.")
         self.compute_correlations = compute_correlations
-<<<<<<< HEAD
         self.reduced_fit_data = None
         self.reduced_predict_data = None
         self.n_jobs = n_jobs
-
-    @property
-    def n_components(self):
-        return self._n_components
-
-    @n_components.setter
-    def n_components(self, value):
-        """Setter for the number of components using by the dimension_reducer
-        """
-        self._n_components = value
-        self.dimension_reducer.n_components = value
-=======
         if self.compute_correlations:
             if basis is None:
                 raise RuntimeError(('a basis is need to compute spatial ') +
@@ -136,7 +118,17 @@
                              correlations=correlations,
                              n_components=n_components, basis=basis,
                              mean_center=mean_center)
->>>>>>> 707e171c
+
+    @property
+    def n_components(self):
+        return self._n_components
+
+    @n_components.setter
+    def n_components(self, value):
+        """Setter for the number of components using by the dimension_reducer
+        """
+        self._n_components = value
+        self.dimension_reducer.n_components = value
 
     @property
     def degree(self):
@@ -182,13 +174,10 @@
 
         Example
 
-<<<<<<< HEAD
         Let's first start with using the microstructure and effective
         properties.
 
-=======
         >>> import numpy as np
->>>>>>> 707e171c
         >>> from sklearn.decomposition import PCA
         >>> from sklearn.linear_model import LinearRegression
         >>> from pymks.bases import PrimitiveBasis
@@ -210,13 +199,7 @@
         >>> X_reshaped = X_stats.reshape((X_stats.shape[0], -1))
         >>> X_pca = reducer.fit_transform(X_reshaped - np.mean(X_reshaped,
         ...                               axis=1)[:, None])
-<<<<<<< HEAD
-        >>> # print model.reduced_fit_data
-        >>> # print X_pca
         >>> assert np.allclose(model.reduced_fit_data, X_pca)
-=======
-        >>> assert np.allclose(model.fit_data, X_pca)
->>>>>>> 707e171c
 
         Now let's use the same method with spatial correlations instead of
         microtructures.
@@ -241,7 +224,7 @@
         >>> X_reshaped = X_stats.reshape((X_stats.shape[0], X_stats[0].size))
         >>> X_pca = reducer.fit_transform(X_reshaped - np.mean(X_reshaped,
         ...                               axis=1)[:, None])
-        >>> assert np.allclose(model.fit_data, X_pca)
+        >>> assert np.allclose(model.reduced_fit_data, X_pca)
 
 
         """
@@ -318,83 +301,6 @@
         self.reduced_predict_data = X_reduced
         return self._linker.predict(X_reduced)
 
-<<<<<<< HEAD
-    def _correlate(self, X, periodic_axes, confidence_index):
-        """
-        Helper function used to calculated 2-point statistics from `X` and
-        reshape them appropriately for fit and predict methods.
-
-        Args:
-            X (ND array): The microstructure, an `(n_samples, n_x, ...)`
-                shaped array where `n_samples` is the number of samples and
-                `n_x` is the spatial discretization..
-            periodic_axes (list, optional): axes that are periodic. (0, 2)
-                would indicate that axes x and z are periodic in a 3D
-                microstrucure.
-            confidence_index (ND array, optional): array with same shape as X
-                used to assign a confidence value for each data point.
-
-        Returns:
-            Spatial correlations for each sample formated with dimensions
-            (n_samples, n_features).
-
-        Example
-
-        >>> from sklearn.manifold import Isomap
-        >>> from sklearn.linear_model import ARDRegression
-        >>> from pymks.bases import PrimitiveBasis
-        >>> reducer = Isomap()
-        >>> linker = ARDRegression()
-        >>> prim_basis = PrimitiveBasis(2, [0, 1])
-        >>> model = MKSHomogenizationModel(prim_basis, reducer, linker)
-        >>> X = np.array([[0, 1],
-        ...               [1, 0]])
-        >>> X_stats = model._correlate(X, [], None)
-        >>> X_test = np.array([[[ 0, 0],
-        ...                     [0.5, 0]],
-        ...                    [[0, 1,],
-        ...                     [0.5, 0]]])
-        >>> assert np.allclose(X_test, X_stats)
-        """
-        if self.basis is None:
-            raise AttributeError('basis must be specified')
-        X_stats = correlate(X, self.basis, periodic_axes=periodic_axes,
-                            confidence_index=confidence_index,
-                            correlations=self.correlations, n_jobs=self.n_jobs)
-        return X_stats
-
-    def _reduce_shape(self, X_stats):
-        """
-        Helper function used to reshape 2-point statistics appropriately for
-        fit and predict methods.
-
-        Args:
-            `X_stats`: The discretized microstructure function, an
-                `(n_samples, n_x, ..., n_states)` shaped array
-                Where `n_samples` is the number of samples, `n_x` is thes
-                patial discretization, and n_states is the number of local
-                states.
-
-        Returns:
-            Spatial correlations for each sample formated with dimensions
-            (n_samples, n_features).
-
-        Example
-        >>> X_stats = np.zeros((2, 2, 2, 2))
-        >>> X_stats[1] = 3.
-        >>> X_stats[..., 1] = 1.
-        >>> X_results = np.array([[-.5, .5, -.5, .5, -.5, .5, -.5,  0.5],
-        ...                       [1., -1., 1., -1., 1., -1., 1., -1.]])
-        >>> from pymks import PrimitiveBasis
-        >>> prim_basis = PrimitiveBasis(2)
-        >>> model = MKSHomogenizationModel(prim_basis)
-        >>> assert np.allclose(X_results, model._reduce_shape(X_stats))
-        """
-        X_reshaped = X_stats.reshape((X_stats.shape[0], -1))
-        return X_reshaped - np.mean(X_reshaped, axis=1)[:, None]
-
-=======
->>>>>>> 707e171c
     def score(self, X, y, periodic_axes=None, confidence_index=None):
         """
         The score function for the MKSHomogenizationModel. It formats the
@@ -420,16 +326,7 @@
         if not callable(getattr(self._linker, "score", None)):
             raise RuntimeError(
                 "property_linker does not have score() method.")
-<<<<<<< HEAD
-        if self.compute_correlations is True:
-            if periodic_axes is None:
-                periodic_axes = []
-            X = self._correlate(X, periodic_axes, confidence_index)
-        X_reshaped = self._reduce_shape(X)
-        X_reduced = self.dimension_reducer.transform(X_reshaped)
-=======
         if self.compute_correlations:
             X = self._correlate(X, periodic_axes, confidence_index)
         X_reduced = self._transform(X)
->>>>>>> 707e171c
         return self._linker.score(X_reduced, y)